--- conflicted
+++ resolved
@@ -83,16 +83,6 @@
         response = sumoclient.post(path=path, json=self.metadata)
         return response
 
-<<<<<<< HEAD
-    def _upload_byte_string(self, sumoclient, object_id, blob_url):
-        response = sumoclient.blob_client.upload_blob(
-            blob=self.byte_string, url=blob_url
-        )
-        return response
-
-    def _delete_metadata(self, sumoclient, object_id):
-        logger.warning("Deleting metadata object", object_id)
-=======
     def _upload_byte_string(self, sumo_connection, object_id, blob_url):
         blobclient = BlobClient.from_blob_url(blob_url)
         content_settings = ContentSettings(content_type="application/octet-stream")
@@ -103,7 +93,6 @@
 
     def _delete_metadata(self, sumo_connection, object_id):
         logger.warning("Deleting metadata object: %s", object_id)
->>>>>>> 49093d49
         path = f"/objects('{object_id}')"
         response = sumoclient.delete(path=path)
         return response
