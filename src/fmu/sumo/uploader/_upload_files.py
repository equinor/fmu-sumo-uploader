"""

    The function that uploads files.

"""

from concurrent.futures import ThreadPoolExecutor
from copy import deepcopy
import json
import yaml
from fmu.dataio._utils import read_parameters_txt
from fmu.dataio.dataio import ExportData
from fmu.sumo.uploader._fileonjob import FileOnJob
from fmu.sumo.uploader._logger import get_uploader_logger

# pylint: disable=C0103 # allow non-snake case variable names


logger = get_uploader_logger()


def create_parameter_file(
    case_uuid,
    realization_id,
    parameters_path,
    config_path,
    sumo_connection,
):
    """If not already stored, generate a parameters object from the parameters.txt file

    Args:
        case_uuid (str): parent uuid for case
        realization_id (str): the id of the realization
        parameters_path (str): path to the parameters.txt file
        config_path (str): path to the fmu config file
        sumo_connection (SumoClient): Initialized sumo client for performing query

    Returns:
        SumoFile: parameters ready for upload, or None
    """

    bytestring = None
    metadata = None

    query = f"fmu.case.uuid:{case_uuid} AND fmu.realization.uuid:{realization_id} AND data.content:parameters"

    search_res = sumo_connection.api.get("/search", {"$query": query}).json()

    if search_res["hits"]["total"]["value"] > 0:
        logger.info("Parameters already uploaded")
        return None

    logger.info("Trying to read parameters at %s", parameters_path)
    try:
        with open(config_path, "r", encoding="utf-8") as variables_yml:
            global_config = yaml.safe_load(variables_yml)
    except FileNotFoundError:
        logger.warning(
            "No fmu config to read at %s, cannot generate metadata to upload parameters",
            config_path,
        )
        return None

    parameters = read_parameters_txt(parameters_path)

    exd = ExportData(
        config=global_config, content="parameters", name="parameters"
    )
    metadata = exd.generate_metadata(parameters)

    if "fmu" not in metadata:
        logger.warning("No fmu section upload will fail..")

    bytestring = json.dumps(parameters).encode("utf-8")
    paramfile = FileOnJob(bytestring, metadata)
    paramfile.metadata_path = ""
    paramfile.path = ""
    paramfile.size = len(bytestring)
    logger.info("Parameters will be uploaded")
    return paramfile


def maybe_upload_realization_and_iteration(sumo_connection, base_metadata):
    realization_uuid = base_metadata["fmu"]["realization"]["uuid"]
    iteration_uuid = base_metadata["fmu"]["iteration"]["uuid"]

    hits = sumo_connection.api.post(
        "/search",
        json={
            "query": {"ids": {"values": [realization_uuid, iteration_uuid]}},
            "_source": ["class"],
        },
    ).json()["hits"]["hits"]

    classes = [hit["_source"]["class"] for hit in hits]

    if "realization" not in classes:
        realization_metadata = deepcopy(base_metadata)
        del realization_metadata["data"]
        del realization_metadata["file"]
        del realization_metadata["display"]
        realization_metadata["class"] = "realization"
        realization_metadata["fmu"]["context"]["stage"] = "iteration"

        case_uuid = realization_metadata["fmu"]["case"]["uuid"]

        if "iteration" not in classes:
            iteration_metadata = deepcopy(realization_metadata)
            del iteration_metadata["fmu"]["realization"]
            iteration_metadata["class"] = "iteration"
            iteration_metadata["fmu"]["context"]["stage"] = "case"
            sumo_connection.api.post(
                f"/objects('{case_uuid}')", json=iteration_metadata
            )
            print(f"UPLOADING ITERATION OBJECT: {iteration_metadata}")

        sumo_connection.api.post(
            f"/objects('{case_uuid}')", json=realization_metadata
        )
        print(f"UPLOADING REALIZATION OBJECT: {realization_metadata}")


def _upload_files(
    files,
    sumo_connection,
    sumo_parent_id,
    threads=4,
    sumo_mode="copy",
    config_path="fmuconfig/output/global_variables.yml",
    parameters_path="parameters.txt",
):
    """
    Create threads and call _upload in each thread
    """

<<<<<<< HEAD
    base_file = None
    for file in files:
        if "fmu" in file.metadata and "realization" in file.metadata["fmu"]:
            base_file = file
            break

    realization_id = base_file.metadata["fmu"]["realization"]["uuid"]

    # maybe_upload_realization_and_iteration(sumo_connection, base_file.metadata)

    paramfile = create_parameter_file(
        sumo_parent_id,
        realization_id,
        parameters_path,
        config_path,
        sumo_connection,
    )
    if paramfile is not None:
        files.append(paramfile)
=======
    for file in files:
        if "fmu" in file.metadata and "realization" in file.metadata["fmu"]:
            realization_id = file.metadata["fmu"]["realization"]["uuid"]

            paramfile = create_parameter_file(
                sumo_parent_id,
                realization_id,
                parameters_path,
                config_path,
                sumo_connection,
            )
            if paramfile is not None:
                files.append(paramfile)

            break
>>>>>>> 2f88dc22

    with ThreadPoolExecutor(threads) as executor:
        results = executor.map(
            _upload_file,
            [
                (file, sumo_connection, sumo_parent_id, sumo_mode)
                for file in files
            ],
        )

    return results


def _upload_file(args):
    """Upload a file"""

    file, sumo_connection, sumo_parent_id, sumo_mode = args

    result = file.upload_to_sumo(
        sumo_connection=sumo_connection,
        sumo_parent_id=sumo_parent_id,
        sumo_mode=sumo_mode,
    )

    result["file"] = file

    return result


def upload_files(
    files: list,
    sumo_parent_id: str,
    sumo_connection,
    threads=4,
    sumo_mode="copy",
    config_path="fmuconfig/output/global_variables.yml",
    parameters_path="parameters.txt",
):
    """
    Upload files

    files: list of FileOnDisk objects
    sumo_parent_id: sumo_parent_id for the parent case

    Upload is kept outside classes to use multithreading.
    """

    results = _upload_files(
        files,
        sumo_connection,
        sumo_parent_id,
        threads,
        sumo_mode,
        config_path,
        parameters_path,
    )

    ok_uploads = []
    failed_uploads = []
    rejected_uploads = []

    for r in results:
        status = r.get("status")

        if not status:
            raise ValueError(
                'File upload result returned with no "status" attribute'
            )

        if status == "ok":
            ok_uploads.append(r)

        elif status == "rejected":
            rejected_uploads.append(r)

        else:
            failed_uploads.append(r)

    return {
        "ok_uploads": ok_uploads,
        "failed_uploads": failed_uploads,
        "rejected_uploads": rejected_uploads,
    }<|MERGE_RESOLUTION|>--- conflicted
+++ resolved
@@ -133,30 +133,13 @@
     Create threads and call _upload in each thread
     """
 
-<<<<<<< HEAD
-    base_file = None
-    for file in files:
-        if "fmu" in file.metadata and "realization" in file.metadata["fmu"]:
-            base_file = file
-            break
-
-    realization_id = base_file.metadata["fmu"]["realization"]["uuid"]
-
-    # maybe_upload_realization_and_iteration(sumo_connection, base_file.metadata)
-
-    paramfile = create_parameter_file(
-        sumo_parent_id,
-        realization_id,
-        parameters_path,
-        config_path,
-        sumo_connection,
-    )
-    if paramfile is not None:
-        files.append(paramfile)
-=======
     for file in files:
         if "fmu" in file.metadata and "realization" in file.metadata["fmu"]:
             realization_id = file.metadata["fmu"]["realization"]["uuid"]
+
+            maybe_upload_realization_and_iteration(
+                sumo_connection, file.metadata
+            )
 
             paramfile = create_parameter_file(
                 sumo_parent_id,
@@ -169,7 +152,6 @@
                 files.append(paramfile)
 
             break
->>>>>>> 2f88dc22
 
     with ThreadPoolExecutor(threads) as executor:
         results = executor.map(
